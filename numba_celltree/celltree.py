from typing import Tuple

import numba as nb
import numpy as np

from numba_celltree.algorithms import (
    area_of_intersection,
    barycentric_triangle_weights,
    barycentric_wachspress_weights,
    box_area_of_intersection,
    polygons_intersect,
)
<<<<<<< HEAD
from numba_celltree.celltree_base import CellTree2dBase
=======
>>>>>>> 83fa2ed8
from numba_celltree.constants import (
    FILL_VALUE,
    MAX_N_VERTEX,
    CellTreeData,
    FloatArray,
    IntArray,
    IntDType,
)
from numba_celltree.creation import initialize
<<<<<<< HEAD
from numba_celltree.geometry_utils import build_face_bboxes, counter_clockwise
from numba_celltree.query import (
=======
from numba_celltree.geometry_utils import build_bboxes, counter_clockwise
from numba_celltree.query import (
    collect_node_bounds,
>>>>>>> 83fa2ed8
    locate_boxes,
    locate_edges,
    locate_points,
)


<<<<<<< HEAD
class CellTree2d(CellTree2dBase):
=======
# Ensure all types are as as statically expected.
def cast_vertices(vertices: FloatArray, copy: bool = False) -> FloatArray:
    if isinstance(vertices, np.ndarray):
        vertices = vertices.astype(FloatDType, copy=copy)
    else:
        vertices = np.ascontiguousarray(vertices, dtype=FloatDType)
    if vertices.ndim != 2 or vertices.shape[1] != 2:
        raise ValueError("vertices must have shape (n_points, 2)")
    return vertices


def cast_faces(faces: IntArray, fill_value: int) -> IntArray:
    if isinstance(faces, np.ndarray):
        faces = faces.astype(IntDType, copy=True)
    else:
        faces = np.ascontiguousarray(faces, dtype=IntDType)
    if faces.ndim != 2:
        raise ValueError("faces must have shape (n_face, n_max_vert)")
    _, n_max_vert = faces.shape
    if n_max_vert > MAX_N_VERTEX:
        raise ValueError(
            f"faces contains up to {n_max_vert} vertices for a single face. "
            f"numba_celltree supports a maximum of {MAX_N_VERTEX} vertices. "
            f"Increase MAX_N_VERTEX in the source code, or alter the mesh."
        )
    if fill_value != FILL_VALUE:
        faces[faces == fill_value] = FILL_VALUE
    return faces


def cast_bboxes(bbox_coords: FloatArray) -> FloatArray:
    bbox_coords = np.ascontiguousarray(bbox_coords, dtype=FloatDType)
    if bbox_coords.ndim != 2 or bbox_coords.shape[1] != 4:
        raise ValueError("bbox_coords must have shape (n_box, 4)")
    return bbox_coords


def cast_edges(edges: FloatArray) -> FloatArray:
    edges = np.ascontiguousarray(edges, dtype=FloatDType)
    if edges.ndim != 3 or edges.shape[1] != 2 or edges.shape[2] != 2:
        raise ValueError("edges must have shape (n_edge, 2, 2)")
    return edges


def bbox_tree(bb_coords: FloatArray) -> FloatArray:
    xmin = bb_coords[:, 0].min()
    xmax = bb_coords[:, 1].max()
    ymin = bb_coords[:, 2].min()
    ymax = bb_coords[:, 3].max()
    return np.array([xmin, xmax, ymin, ymax], dtype=FloatDType)


class CellTree2d:
>>>>>>> 83fa2ed8
    """
    Construct a cell tree from 2D vertices and a faces indexing array.

    Parameters
    ----------
    vertices: ndarray of floats with shape ``(n_point, 2)``
        Corner coordinates (x, y) of the cells.
    faces: ndarray of integers with shape ``(n_face, n_max_vert)``
        Index identifying for every face the indices of its corner nodes.  If a
        face has less corner nodes than ``n_max_vert``, its last indices should
        be equal to ``fill_value``.
    n_buckets: int, optional, default: 4
        The number of "buckets" used in tree construction. Must be higher
        or equal to 2. Values over 8 provide diminishing returns.
    cells_per_leaf: int, optional, default: 2
        The number of cells in the leaf nodes of the cell tree. Can be set
        to only 1, but this doubles memory footprint for slightly faster
        lookup. Increase this to reduce memory usage at the cost of lookup
        performance.
    fill_value: int, optional, default: -1
        Fill value marking empty nodes in ``faces``.
    """

    def __init__(
        self,
        vertices: FloatArray,
        faces: IntArray,
        fill_value: int,
        n_buckets: int = 4,
        cells_per_leaf: int = 2,
    ):
        if n_buckets < 2:
            raise ValueError("n_buckets must be >= 2")
        if cells_per_leaf < 1:
            raise ValueError("cells_per_leaf must be >= 1")

        vertices = self.cast_vertices(vertices, copy=True)
        faces = self.cast_faces(faces, fill_value)
        counter_clockwise(vertices, faces)

        bb_coords = build_face_bboxes(faces, vertices)
        nodes, bb_indices = initialize(
            vertices, faces, bb_coords, n_buckets, cells_per_leaf
        )
        self.vertices = vertices
        self.faces = faces
        self.n_buckets = n_buckets
        self.cells_per_leaf = cells_per_leaf
        self.nodes = nodes
        self.bb_indices = bb_indices
        self.bb_coords = bb_coords
        self.bbox = self.bbox_tree(bb_coords)
        self.celltree_data = CellTreeData(
            self.faces,
            self.vertices,
            self.nodes,
            self.bb_indices,
            self.bb_coords,
            self.bbox,
            self.cells_per_leaf,
        )

    @staticmethod
    def cast_faces(faces: IntArray, fill_value: int) -> IntArray:
        if isinstance(faces, np.ndarray):
            faces = faces.astype(IntDType, copy=True)
        else:
            faces = np.ascontiguousarray(faces, dtype=IntDType)
        if faces.ndim != 2:
            raise ValueError("faces must have shape (n_face, n_max_vert)")
        n_face, n_max_vert = faces.shape
        if n_face > MAX_N_FACE:
            raise ValueError(
                f"faces contains {n_face} faces. "
                f"numba_celltree supports a maximum of {MAX_N_FACE} faces. "
                f"Increase MAX_N_FACE in the source code, or supply a smaller mesh."
            )
        if n_max_vert > MAX_N_VERTEX:
            raise ValueError(
                f"faces contains up to {n_max_vert} vertices for a single face. "
                f"numba_celltree supports a maximum of {MAX_N_VERTEX} vertices. "
                f"Increase MAX_N_VERTEX in the source code, or alter the mesh."
            )
        if fill_value != FILL_VALUE:
            faces[faces == fill_value] = FILL_VALUE
        return faces

    def locate_points(self, points: FloatArray) -> IntArray:
        """
        Find the index of a face that contains a point.

        Points that are very close near an edge of a face will also be
        identified as falling within that face.

        Parameters
        ----------
        points: ndarray of floats with shape ``(n_point, 2)``

        Returns
        -------
        tree_face_indices: ndarray of integers with shape ``(n_point,)``
            For every point, the index of the face it falls in. Points not
            falling in any faces are marked with a value of ``-1``.
        """
        points = self.cast_vertices(points)
        return locate_points(points, self.celltree_data)

    def locate_boxes(self, bbox_coords: FloatArray) -> Tuple[IntArray, IntArray]:
        """
        Find the index of a face intersecting with a bounding box.

        Parameters
        ----------
        bbox_coords: ndarray of floats with shape ``(n_box, 4)``
            Every row containing ``(xmin, xmax, ymin, ymax)``.

        Returns
        -------
        bbox_indices: ndarray of integers with shape ``(n_found,)``
            Indices of the bounding box.
        tree_face_indices: ndarray of integers with shape ``(n_found,)``
            Indices of the face.
        """
<<<<<<< HEAD
        bbox_coords = self.cast_bboxes(bbox_coords)
        return locate_boxes(bbox_coords, self.celltree_data)
=======
        bbox_coords = cast_bboxes(bbox_coords)
        n_chunks = nb.get_num_threads()
        return locate_boxes(bbox_coords, self.celltree_data, n_chunks)
>>>>>>> 83fa2ed8

    def intersect_boxes(
        self, bbox_coords: FloatArray
    ) -> Tuple[IntArray, IntArray, FloatArray]:
        """
        Find the index of a box intersecting with a face, and the area
        of intersection.

        Parameters
        ----------
        bbox_coords: ndarray of floats with shape ``(n_box, 4)``
            Every row containing ``(xmin, xmax, ymin, ymax)``.

        Returns
        -------
        bbox_indices: ndarray of integers with shape ``(n_found,)``
            Indices of the bounding box.
        tree_face_indices: ndarray of integers with shape ``(n_found,)``
            Indices of the tree faces.
        area: ndarray of floats with shape ``(n_found,)``
            Area of intersection between the two intersecting faces.
        """
<<<<<<< HEAD
        bbox_coords = self.cast_bboxes(bbox_coords)
        i, j = locate_boxes(bbox_coords, self.celltree_data)
=======
        bbox_coords = cast_bboxes(bbox_coords)
        n_chunks = nb.get_num_threads()
        i, j = locate_boxes(bbox_coords, self.celltree_data, n_chunks)
>>>>>>> 83fa2ed8
        area = box_area_of_intersection(
            bbox_coords=bbox_coords,
            vertices=self.vertices,
            faces=self.faces,
            indices_bbox=i,
            indices_face=j,
        )
        # Separating axes declares polygons with shared edges as touching.
        # Make sure we only include actual intersections.
        actual = area > 0
        return i[actual], j[actual], area[actual]

    def locate_faces(
        self, vertices: FloatArray, faces: IntArray
    ) -> Tuple[IntArray, IntArray]:
        """
        Find the index of a face intersecting with another face.

        Only sharing an edge also counts as an intersection, due to the use of
        the separating axis theorem to define intersection. The area of the
        overlap is zero in such a case.

        Parameters
        ----------
        vertices: ndarray of floats with shape ``(n_point, 2)``
            Corner coordinates (x, y) of the cells.
        faces: ndarray of integers with shape ``(n_face, n_max_vert)``
            Index identifying for every face the indices of its corner nodes.
            If a face has less corner nodes than n_max_vert, its last indices
            should be equal to ``fill_value``.

        Returns
        -------
        face_indices: ndarray of integers with shape ``(n_found,)``
            Indices of the faces.
        tree_face_indices: ndarray of integers with shape ``(n_found,)``
            Indices of the tree faces.
        """
        counter_clockwise(vertices, faces)
<<<<<<< HEAD
        bbox_coords = build_face_bboxes(faces, vertices)
        shortlist_i, shortlist_j = locate_boxes(bbox_coords, self.celltree_data)
=======
        bbox_coords = build_bboxes(faces, vertices)
        n_chunks = nb.get_num_threads()
        shortlist_i, shortlist_j = locate_boxes(
            bbox_coords, self.celltree_data, n_chunks
        )
>>>>>>> 83fa2ed8
        intersects = polygons_intersect(
            vertices_a=vertices,
            vertices_b=self.vertices,
            faces_a=faces,
            faces_b=self.faces,
            indices_a=shortlist_i,
            indices_b=shortlist_j,
        )
        return shortlist_i[intersects], shortlist_j[intersects]

    def intersect_faces(
        self, vertices: FloatArray, faces: IntArray, fill_value: int
    ) -> Tuple[IntArray, IntArray, FloatArray]:
        """
        Find the index of a face intersecting with another face, and the area
        of intersection.

        Parameters
        ----------
        vertices: ndarray of floats with shape ``(n_point, 2)``
            Corner coordinates (x, y) of the cells.
        faces: ndarray of integers with shape ``(n_face, n_max_vert)``
            Index identifying for every face the indices of its corner nodes.
            If a face has less corner nodes than n_max_vert, its last indices
            should be equal to ``fill_value``.
        fill_value: int, optional, default: -1
            Fill value marking empty nodes in ``faces``.

        Returns
        -------
        face_indices: ndarray of integers with shape ``(n_found,)``
            Indices of the faces.
        tree_face_indices: ndarray of integers with shape ``(n_found,)``
            Indices of the tree faces.
        area: ndarray of floats with shape ``(n_found,)``
            Area of intersection between the two intersecting faces.
        """
<<<<<<< HEAD
        vertices = self.cast_vertices(vertices)
        faces = self.cast_faces(faces, fill_value)
        i, j = self._locate_faces(vertices, faces)
=======
        vertices = cast_vertices(vertices)
        faces = cast_faces(faces, fill_value)
        i, j = self.locate_faces(vertices, faces)
>>>>>>> 83fa2ed8
        area = area_of_intersection(
            vertices_a=vertices,
            vertices_b=self.vertices,
            faces_a=faces,
            faces_b=self.faces,
            indices_a=i,
            indices_b=j,
        )
        # Separating axes declares polygons with shared edges as touching.
        # Make sure we only include actual intersections.
        actual = area > 0
        return i[actual], j[actual], area[actual]

    def intersect_edges(
        self, edge_coords: FloatArray
    ) -> Tuple[IntArray, IntArray, FloatArray]:
        """
        Find the index of a face intersecting with an edge.

        Parameters
        ----------
        edge_coords: ndarray of floats with shape ``(n_edge, 2, 2)``
            Every row containing ``((x0, y0), (x1, y1))``.

        Returns
        -------
        edge_indices: ndarray of integers with shape ``(n_found,)``
            Indices of the bounding box.
        tree_face_indices: ndarray of integers with shape ``(n_found,)``
            Indices of the face.
        intersection_edges: ndarray of floats with shape ``(n_found, 2, 2)``
            The resulting intersected edges, every row containing:
            ``((x0, y0), (x1, y1))``.
            The length of each intersected edge can be computed with:
            ``np.linalg.norm(intersections[:, 1] - intersections[:, 0], axis=1)``.
        """
<<<<<<< HEAD
        edge_coords = self.cast_edges(edge_coords)
        return locate_edges(edge_coords, self.celltree_data)
=======
        edge_coords = cast_edges(edge_coords)
        n_chunks = nb.get_num_threads()
        return locate_edges(edge_coords, self.celltree_data, n_chunks)
>>>>>>> 83fa2ed8

    def compute_barycentric_weights(
        self,
        points: FloatArray,
    ) -> Tuple[IntArray, FloatArray]:
        """
        Compute barycentric weights for points located inside of the grid.

        Parameters
        ----------
        points: ndarray of floats with shape ``(n_point, 2)``

        Returns
        -------
        tree_face_indices: ndarray of integers with shape ``(n_point,)``
            For every point, the index of the face it falls in. Points not
            falling in any faces are marked with a value of ``-1``.
        barycentric_weights: ndarray of integers with shape ``(n_point, n_max_vert)``
            For every point, the barycentric weights of the vertices of the
            face in which the point is located. For points not falling in any
            faces, the weight of all vertices is 0.
        """
        face_indices = self.locate_points(points)
        n_max_vert = self.faces.shape[1]
        if n_max_vert > 3:
            f = barycentric_wachspress_weights
        else:
            f = barycentric_triangle_weights

        weights = f(
            points,
            face_indices,
            self.faces,
            self.vertices,
        )
        return face_indices, weights<|MERGE_RESOLUTION|>--- conflicted
+++ resolved
@@ -10,36 +10,26 @@
     box_area_of_intersection,
     polygons_intersect,
 )
-<<<<<<< HEAD
 from numba_celltree.celltree_base import CellTree2dBase
-=======
->>>>>>> 83fa2ed8
 from numba_celltree.constants import (
     FILL_VALUE,
     MAX_N_VERTEX,
     CellTreeData,
     FloatArray,
+    FloatDType,
     IntArray,
     IntDType,
 )
 from numba_celltree.creation import initialize
-<<<<<<< HEAD
 from numba_celltree.geometry_utils import build_face_bboxes, counter_clockwise
 from numba_celltree.query import (
-=======
-from numba_celltree.geometry_utils import build_bboxes, counter_clockwise
-from numba_celltree.query import (
     collect_node_bounds,
->>>>>>> 83fa2ed8
     locate_boxes,
     locate_edges,
     locate_points,
 )
 
 
-<<<<<<< HEAD
-class CellTree2d(CellTree2dBase):
-=======
 # Ensure all types are as as statically expected.
 def cast_vertices(vertices: FloatArray, copy: bool = False) -> FloatArray:
     if isinstance(vertices, np.ndarray):
@@ -92,8 +82,7 @@
     return np.array([xmin, xmax, ymin, ymax], dtype=FloatDType)
 
 
-class CellTree2d:
->>>>>>> 83fa2ed8
+class CellTree2d(CellTree2dBase):
     """
     Construct a cell tree from 2D vertices and a faces indexing array.
 
@@ -164,13 +153,7 @@
             faces = np.ascontiguousarray(faces, dtype=IntDType)
         if faces.ndim != 2:
             raise ValueError("faces must have shape (n_face, n_max_vert)")
-        n_face, n_max_vert = faces.shape
-        if n_face > MAX_N_FACE:
-            raise ValueError(
-                f"faces contains {n_face} faces. "
-                f"numba_celltree supports a maximum of {MAX_N_FACE} faces. "
-                f"Increase MAX_N_FACE in the source code, or supply a smaller mesh."
-            )
+        _, n_max_vert = faces.shape
         if n_max_vert > MAX_N_VERTEX:
             raise ValueError(
                 f"faces contains up to {n_max_vert} vertices for a single face. "
@@ -217,14 +200,9 @@
         tree_face_indices: ndarray of integers with shape ``(n_found,)``
             Indices of the face.
         """
-<<<<<<< HEAD
-        bbox_coords = self.cast_bboxes(bbox_coords)
-        return locate_boxes(bbox_coords, self.celltree_data)
-=======
         bbox_coords = cast_bboxes(bbox_coords)
         n_chunks = nb.get_num_threads()
         return locate_boxes(bbox_coords, self.celltree_data, n_chunks)
->>>>>>> 83fa2ed8
 
     def intersect_boxes(
         self, bbox_coords: FloatArray
@@ -247,14 +225,9 @@
         area: ndarray of floats with shape ``(n_found,)``
             Area of intersection between the two intersecting faces.
         """
-<<<<<<< HEAD
-        bbox_coords = self.cast_bboxes(bbox_coords)
-        i, j = locate_boxes(bbox_coords, self.celltree_data)
-=======
         bbox_coords = cast_bboxes(bbox_coords)
         n_chunks = nb.get_num_threads()
         i, j = locate_boxes(bbox_coords, self.celltree_data, n_chunks)
->>>>>>> 83fa2ed8
         area = box_area_of_intersection(
             bbox_coords=bbox_coords,
             vertices=self.vertices,
@@ -294,16 +267,11 @@
             Indices of the tree faces.
         """
         counter_clockwise(vertices, faces)
-<<<<<<< HEAD
-        bbox_coords = build_face_bboxes(faces, vertices)
-        shortlist_i, shortlist_j = locate_boxes(bbox_coords, self.celltree_data)
-=======
         bbox_coords = build_bboxes(faces, vertices)
         n_chunks = nb.get_num_threads()
         shortlist_i, shortlist_j = locate_boxes(
             bbox_coords, self.celltree_data, n_chunks
         )
->>>>>>> 83fa2ed8
         intersects = polygons_intersect(
             vertices_a=vertices,
             vertices_b=self.vertices,
@@ -341,15 +309,9 @@
         area: ndarray of floats with shape ``(n_found,)``
             Area of intersection between the two intersecting faces.
         """
-<<<<<<< HEAD
-        vertices = self.cast_vertices(vertices)
-        faces = self.cast_faces(faces, fill_value)
-        i, j = self._locate_faces(vertices, faces)
-=======
         vertices = cast_vertices(vertices)
         faces = cast_faces(faces, fill_value)
         i, j = self.locate_faces(vertices, faces)
->>>>>>> 83fa2ed8
         area = area_of_intersection(
             vertices_a=vertices,
             vertices_b=self.vertices,
@@ -386,14 +348,9 @@
             The length of each intersected edge can be computed with:
             ``np.linalg.norm(intersections[:, 1] - intersections[:, 0], axis=1)``.
         """
-<<<<<<< HEAD
-        edge_coords = self.cast_edges(edge_coords)
-        return locate_edges(edge_coords, self.celltree_data)
-=======
         edge_coords = cast_edges(edge_coords)
         n_chunks = nb.get_num_threads()
         return locate_edges(edge_coords, self.celltree_data, n_chunks)
->>>>>>> 83fa2ed8
 
     def compute_barycentric_weights(
         self,
