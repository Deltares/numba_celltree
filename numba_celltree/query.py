from typing import Tuple

import numba as nb
import numpy as np

from numba_celltree.algorithms import (
    cohen_sutherland_line_box_clip,
    cyrus_beck_line_polygon_clip,
)
from numba_celltree.constants import (
    PARALLEL,
    BoolArray,
    CellTreeData,
    FloatArray,
    FloatDType,
    IntArray,
    IntDType,
)
from numba_celltree.geometry_utils import (
    Box,
    Point,
    as_box,
    as_point,
    box_contained,
    boxes_intersect,
    copy_vertices_into,
<<<<<<< HEAD
    point_in_polygon,
    point_on_edge,
=======
    point_in_polygon_or_on_edge,
>>>>>>> 83fa2ed8
    to_vector,
)
from numba_celltree.utils import (
    allocate_polygon,
    allocate_stack,
    allocate_triple_stack,
    grow,
    pop,
    pop_triple,
    push,
    push_triple,
)


@nb.njit(inline="always")
def concatenate_indices(
    indices: IntArray, counts: IntArray
) -> Tuple[IntArray, IntArray]:
    total_size = sum(counts)
    ii = np.empty(total_size, dtype=IntDType)
    jj = np.empty(total_size, dtype=IntDType)
    start = 0
    for i, size in enumerate(counts):
        end = start + size
        ii[start:end] = indices[i][:size, 0]
        jj[start:end] = indices[i][:size, 1]
        start = end
    return ii, jj


# Inlining saves about 15% runtime
@nb.njit(inline="always")
def locate_point(point: Point, tree: CellTreeData):
    stack = allocate_stack()
    polygon_work_array = allocate_polygon()
    stack[0] = 0
    return_value = -1
    size = 1

    while size > 0:
        node_index, size = pop(stack, size)
        node = tree.nodes[node_index]

        # Check if it's a leaf
        if node["child"] == -1:
            for i in range(node["ptr"], node["ptr"] + node["size"]):
                bbox_index = tree.bb_indices[i]
                face = tree.elements[bbox_index]
                # Make sure polygons to test is contiguous (stack allocated) array
                # This saves about 40-50% runtime
                poly = copy_vertices_into(tree.vertices, face, polygon_work_array)
                if point_in_polygon_or_on_edge(point, poly):
                    return bbox_index
            continue

        dim = 1 if node["dim"] else 0
        left = point[dim] <= node["Lmax"]
        right = point[dim] >= node["Rmin"]
        left_child = node["child"]
        right_child = left_child + 1

        if left and right:
            # This heuristic is worthwhile because a point will fall into a
            # single face -- if found, we can stop.
            if (node["Lmax"] - point[dim]) < (point[dim] - node["Rmin"]):
                stack, size = push(stack, left_child, size)
                stack, size = push(stack, right_child, size)
            else:
                stack, size = push(stack, right_child, size)
                stack, size = push(stack, left_child, size)
        elif left:
            stack, size = push(stack, left_child, size)
        elif right:
            stack, size = push(stack, right_child, size)

    return return_value


@nb.njit(parallel=PARALLEL, cache=True)
def locate_points(
    points: FloatArray,
    tree: CellTreeData,
):
    n_points = len(points)
    result = np.empty(n_points, dtype=IntDType)
    for i in nb.prange(n_points):  # pylint: disable=not-an-iterable
        point = as_point(points[i])
        result[i] = locate_point(point, tree)
    return result


# Inlining saves about 15% runtime
@nb.njit(inline="always")
def locate_point_on_edge(point: Point, tree: CellTreeData):
    stack = allocate_stack()
    stack[0] = 0
    return_value = -1
    size = 1

    while size > 0:
        node_index, size = pop(stack, size)
        node = tree.nodes[node_index]

        # Check if it's a leaf
        if node["child"] == -1:
            for i in range(node["ptr"], node["ptr"] + node["size"]):
                bbox_index = tree.bb_indices[i]
                edge = tree.elements[bbox_index]
                if point_on_edge(point, edge):
                    return bbox_index
            continue

        dim = 1 if node["dim"] else 0
        left = point[dim] <= node["Lmax"]
        right = point[dim] >= node["Rmin"]
        left_child = node["child"]
        right_child = left_child + 1

        if left and right:
            # This heuristic is worthwhile because a point will fall into a
            # single face -- if found, we can stop.
            if (node["Lmax"] - point[dim]) < (point[dim] - node["Rmin"]):
                size = push(stack, left_child, size)
                size = push(stack, right_child, size)
            else:
                size = push(stack, right_child, size)
                size = push(stack, left_child, size)
        elif left:
            size = push(stack, left_child, size)
        elif right:
            size = push(stack, right_child, size)

    return return_value


@nb.njit(parallel=PARALLEL, cache=True)
def locate_points_on_edge(
    points: FloatArray,
    tree: CellTreeData,
):
    n_points = len(points)
    result = np.empty(n_points, dtype=IntDType)
    distance = np.empty(n_points, dtype=FloatDType)
    for i in nb.prange(n_points):  # pylint: disable=not-an-iterable
        point = as_point(points[i])
        result[i], distance[i] = locate_point_on_edge(point, tree)
    return result, distance


@nb.njit(inline="always")
def locate_box(
    box: Box, tree: CellTreeData, indices: IntArray, indices_size: int, index: int
) -> Tuple[int, int]:
    """
    Search the tree for a single axis-aligned box.

    Parameters
    ----------
    box: Box named tuple
    tree: CellTreeData
    indices: IntArray
        Array for results. Contains ``index`` of the box we're searching for
        the first column, and the index of the box in the celltree (if any) in
        the second.
    indices_size: int
        Current number of filled in values in ``indices``.
    index: int
        Current index of the box we're searching.
    """
    tree_bbox = as_box(tree.bbox)
    if not boxes_intersect(box, tree_bbox):
        return 0, indices_size
    stack = allocate_stack()
    stack[0] = 0
    size = 1
    count = 0
    capacity = len(indices)

    while size > 0:
        node_index, size = pop(stack, size)
        node = tree.nodes[node_index]
        # Check if it's a leaf
        if node["child"] == -1:
            # Iterate over the bboxes in the leaf
            for i in range(node["ptr"], node["ptr"] + node["size"]):
                bbox_index = tree.bb_indices[i]
                # As a named tuple: saves about 15% runtime
                leaf_box = as_box(tree.bb_coords[bbox_index])
                if boxes_intersect(box, leaf_box):
                    # Exit if we need to re-allocate the array. Exiting instead
                    # of drawing the re-allocation logic in here makes a
                    # significant runtime difference; seems like numba can
                    # optimize this form better.
                    if indices_size >= capacity:
                        return -1, indices_size
                    indices[indices_size, 0] = index
                    indices[indices_size, 1] = bbox_index
                    indices_size += 1
                    count += 1
        else:
            dim = 1 if node["dim"] else 0
            minimum = 2 * dim
            maximum = 2 * dim + 1
            left = box[minimum] <= node["Lmax"]
            right = box[maximum] >= node["Rmin"]
            left_child = node["child"]
            right_child = left_child + 1

            if left and right:
                stack, size = push(stack, left_child, size)
                stack, size = push(stack, right_child, size)
            elif left:
                stack, size = push(stack, left_child, size)
            elif right:
                stack, size = push(stack, right_child, size)

    return count, indices_size


@nb.njit(cache=True)
def locate_boxes_helper(
    box_coords: FloatArray,
    tree: CellTreeData,
    offset: int,
) -> IntArray:
    n_box = len(box_coords)
    # Ensure the initial indices array isn't too small.
    indices = np.empty((max(n_box, 256), 2), dtype=IntDType)
    total_count = 0
    indices_size = 0
    for box_index in range(n_box):
        box = as_box(box_coords[box_index])
        # Re-allocating here is significantly faster than re-allocating inside
        # of ``locate_box``; presumably because that function is kept simpler and
        # numba can optimize better. Unfortunately, that means we have to keep
        # trying until we succeed here; in most cases, success is immediate as
        # the indices array will have enough capacity.
        while True:
            count, indices_size = locate_box(
                box, tree, indices, indices_size, box_index + offset
            )
            if count != -1:
                break
            # Not enough capacity: grow capacity, discard partial work, retry.
            indices_size = total_count
            indices = grow(indices)
        total_count += count
    return indices, total_count


@nb.njit(cache=True, parallel=PARALLEL)
def locate_boxes(box_coords: FloatArray, tree: CellTreeData, n_chunks: int):
    chunks = np.array_split(box_coords, n_chunks)
    offsets = np.zeros(n_chunks, dtype=IntDType)
    for i, chunk in enumerate(chunks[:-1]):
        offsets[i + 1] = offsets[i] + len(chunk)
    # Setup (dummy) typed list for numba to store parallel results.
    indices = [np.empty((0, 2), dtype=IntDType) for _ in range(n_chunks)]
    counts = np.empty(n_chunks, dtype=IntDType)
    for i in nb.prange(n_chunks):
        indices[i], counts[i] = locate_boxes_helper(chunks[i], tree, offsets[i])
    return concatenate_indices(indices, counts)


# Inlining this function drives compilation time through the roof. It's
# probably also a rather bad idea, given its complexity: compared to looking
# for either boxes or points, checking is more much complicated by involving
# two intersection algorithms.
@nb.njit(inline="never")
def locate_edge(
    a: Point,
    b: Point,
    tree: CellTreeData,
    indices: IntArray,
    intersections: FloatArray,
    indices_size: int,
    index: int,
):
    # Check if the entire mesh intersects with the line segment at all
    tree_bbox = as_box(tree.bbox)
    tree_intersects, _, _ = cohen_sutherland_line_box_clip(a, b, tree_bbox)
    if not tree_intersects:
        return 0, indices_size

    V = to_vector(a, b)
    stack = allocate_stack()
    polygon_work_array = allocate_polygon()
    stack[0] = 0
    size = 1
    count = 0
    capacity = len(indices)

    while size > 0:
        node_index, size = pop(stack, size)
        node = tree.nodes[node_index]

        # Check if it's a leaf
        if node["child"] == -1:
            for i in range(node["ptr"], node["ptr"] + node["size"]):
                bbox_index = tree.bb_indices[i]
                box = as_box(tree.bb_coords[bbox_index])
                box_intersect, _, _ = cohen_sutherland_line_box_clip(a, b, box)
                if box_intersect:
                    polygon = copy_vertices_into(
                        tree.vertices, tree.elements[bbox_index], polygon_work_array
                    )
                    face_intersects, c, d = cyrus_beck_line_polygon_clip(a, b, polygon)
                    if face_intersects:
                        # If insufficient capacity, exit.
                        if indices_size >= capacity:
                            return -1, indices_size
                        indices[indices_size, 0] = index
                        indices[indices_size, 1] = bbox_index
                        intersections[indices_size, 0, 0] = c.x
                        intersections[indices_size, 0, 1] = c.y
                        intersections[indices_size, 1, 0] = d.x
                        intersections[indices_size, 1, 1] = d.y
                        indices_size += 1
                        count += 1
            continue

        # Note, "x" is a placeholder for x, y here
        # Contrast with t, which is along vector
        node_dim = 1 if node["dim"] else 0
        dx = V[node_dim]
        if dx > 0.0:
            dx_left = node["Lmax"] - a[node_dim]
            dx_right = node["Rmin"] - b[node_dim]
        else:
            dx_left = node["Lmax"] - b[node_dim]
            dx_right = node["Rmin"] - a[node_dim]

        # Check how origin (a) and end (b) are located compared to box edges
        # (Lmax, Rmin). The box should be investigated if:
        # * the origin is left of Lmax (dx_left >= 0)
        # * the end is right of Rmin (dx_right <= 0)
        left = dx_left >= 0.0
        right = dx_right <= 0.0

        # Now find the intersection coordinates. These have to occur within in
        # the bounds of the vector. Note that if the line has no slope in this
        # dim (dx == 0), we cannot compute the intersection, and we have to
        # defer to the child nodes.
        if dx > 0.0:  # TODO: abs(dx) > EPISLON?
            if left:
                t_left = dx_left / dx
                left = t_left >= 0.0
            if right:
                t_right = dx_right / dx
                right = t_right <= 1.0
        elif dx < 0.0:
            if left:
                t_left = 1.0 - (dx_left / dx)
                left = t_left >= 0.0
            if right:
                t_right = 1.0 - (dx_right / dx)
                right = t_right <= 1.0
        # else dx == 0.0. In this case there's no info to extract from this
        # node. We'll fully defer to the children.
        left_child = node["child"]
        right_child = left_child + 1

        if left and right:
            stack, size = push(stack, left_child, size)
            stack, size = push(stack, right_child, size)
        elif left:
            stack, size = push(stack, left_child, size)
        elif right:
            stack, size = push(stack, right_child, size)

    return count, indices_size


@nb.njit(cache=True)
def locate_edges_helper(
    edge_coords: FloatArray,
    tree: CellTreeData,
    offset: int,
) -> IntArray:
    n_edge = len(edge_coords)
    # Ensure the initial indices array isn't too small.
    n = max(n_edge, 256)
    indices = np.empty((n, 2), dtype=IntDType)
    xy = np.empty((n, 2, 2), dtype=FloatDType)

    total_count = 0
    indices_size = 0
    for edge_index in range(n_edge):
        a = as_point(edge_coords[edge_index, 0])
        b = as_point(edge_coords[edge_index, 1])

        while True:
            count, indices_size = locate_edge(
                a, b, tree, indices, xy, indices_size, edge_index + offset
            )
            if count != -1:
                break
            # Not enough capacity: grow capacity, discard partial work, retry.
            indices_size = total_count
            indices = grow(indices)
            xy = grow(xy)

        total_count += count

    return indices, xy, total_count


@nb.njit(cache=True, parallel=PARALLEL)
def locate_edges(box_coords: FloatArray, tree: CellTreeData, n_chunks: int):
    chunks = np.array_split(box_coords, n_chunks)
    offsets = np.zeros(n_chunks, dtype=IntDType)
    for i, chunk in enumerate(chunks[:-1]):
        offsets[i + 1] = offsets[i] + len(chunk)

    # Setup (dummy) typed lists for numba to store parallel results.
    indices = [np.empty((0, 2), dtype=IntDType) for _ in range(n_chunks)]
    intersections = [np.empty((0, 2, 2), dtype=FloatDType) for _ in range(n_chunks)]
    counts = np.empty(n_chunks, dtype=IntDType)
    for i in nb.prange(n_chunks):
        indices[i], intersections[i], counts[i] = locate_edges_helper(
            chunks[i], tree, offsets[i]
        )

    total_size = sum(counts)
    xy = np.empty((total_size, 2, 2), dtype=FloatDType)
    start = 0
    for i, size in enumerate(counts):
        end = start + size
        xy[start:end] = intersections[i][:size]
        start = end

    ii, jj = concatenate_indices(indices, counts)
    return ii, jj, xy


@nb.njit(cache=True)
def collect_node_bounds(tree: CellTreeData) -> FloatArray:
    # Allocate output array.
    # Per row: xmin, xmax, ymin, ymax
    node_bounds = np.empty((len(tree.nodes), 4), dtype=FloatDType)
    # Set bounds of the first node.
    node_bounds[0, 0] = tree.bbox[0]
    node_bounds[0, 1] = tree.bbox[1]
    node_bounds[0, 2] = tree.bbox[2]
    node_bounds[0, 3] = tree.bbox[3]

    # Stack contains: node_index, parent_index, side (right/left)
    ROOT = 0
    RIGHT = 0
    LEFT = 1
    stack = allocate_triple_stack()
    stack[0, :] = (2, ROOT, RIGHT)  # Right child
    stack[1, :] = (1, ROOT, LEFT)  # Left child
    size = 2

    while size > 0:
        # Collect from stacks
        node_index, parent_index, side, size = pop_triple(stack, size)

        parent = tree.nodes[parent_index]
        bbox = node_bounds[parent_index]
        dim = 1 if parent["dim"] else 0

        # Set parent bounding box first.
        # Then place the single new value for the child.
        node_bounds[node_index, 0] = bbox[0]
        node_bounds[node_index, 1] = bbox[1]
        node_bounds[node_index, 2] = bbox[2]
        node_bounds[node_index, 3] = bbox[3]

        if side:
            bound = parent["Lmax"]
        else:
            bound = parent["Rmin"]

        node_bounds[node_index, dim * 2 + side] = bound

        node = tree.nodes[node_index]
        if node["child"] == -1:
            continue

        left_child = node["child"]
        right_child = left_child + 1

        # Right child
        stack, size = push_triple(stack, right_child, node_index, RIGHT, size)
        # Left child
        stack, size = push_triple(stack, left_child, node_index, LEFT, size)

    return node_bounds


@nb.njit(cache=True)
def validate_node_bounds(tree: CellTreeData, node_bounds: FloatArray) -> BoolArray:
    """
    Traverse the tree. Check whether all children are contained in the bounding
    box.

    For the leaf nodes, check whether the bounding boxes are contained.
    """
    node_validity = np.full(len(tree.nodes), False, dtype=np.bool_)
    stack = allocate_stack()
    stack[0] = 0
    size = 1

    while size > 0:
        node_index, size = pop(stack, size)
        bbox = as_box(node_bounds[node_index])
        node = tree.nodes[node_index]

        # Check if it's a leaf:
        if node["child"] == -1:
            valid = True
            for i in range(node["ptr"], node["ptr"] + node["size"]):
                bbox_index = tree.bb_indices[i]
                leaf_box = as_box(tree.bb_coords[bbox_index])
                valid = valid and box_contained(leaf_box, bbox)
            node_validity[node_index] = valid
            continue

        left_child = node["child"]
        right_child = left_child + 1
        left_box = as_box(node_bounds[left_child])
        right_box = as_box(node_bounds[right_child])
        node_validity[node_index] = box_contained(left_box, bbox) and box_contained(
            right_box, bbox
        )

        stack, size = push(stack, right_child, size)
        stack, size = push(stack, left_child, size)

    return node_validity<|MERGE_RESOLUTION|>--- conflicted
+++ resolved
@@ -24,12 +24,8 @@
     box_contained,
     boxes_intersect,
     copy_vertices_into,
-<<<<<<< HEAD
-    point_in_polygon,
+    point_in_polygon_or_on_edge,
     point_on_edge,
-=======
-    point_in_polygon_or_on_edge,
->>>>>>> 83fa2ed8
     to_vector,
 )
 from numba_celltree.utils import (
