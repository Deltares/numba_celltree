from typing import List, Tuple

import numba as nb
import numpy as np

from numba_celltree.constants import (
    FLOAT_MAX,
    FLOAT_MIN,
    INT_MAX,
    Bucket,
    BucketArray,
    BucketDType,
    FloatArray,
    IntArray,
    IntDType,
    Node,
    NodeArray,
    NodeDType,
)
<<<<<<< HEAD
from numba_celltree.utils import allocate_stack, pop, push
=======
from numba_celltree.geometry_utils import build_bboxes
from numba_celltree.utils import (
    allocate_double_stack,
    pop_both,
    push_both,
)
>>>>>>> 83fa2ed8


@nb.njit(inline="always")
def create_node(ptr: int, size: int, dim: bool) -> Node:
    return Node(-1, -1.0, -1.0, ptr, size, dim)


@nb.njit(inline="always")
def push_node(nodes: NodeArray, node: Node, index: int) -> int:
    """Push to the end of the array."""
    nodes[index]["child"] = node.child
    nodes[index]["Lmax"] = node.Lmax
    nodes[index]["Rmin"] = node.Rmin
    nodes[index]["ptr"] = node.ptr
    nodes[index]["size"] = node.size
    nodes[index]["dim"] = node.dim
    return index + 1


@nb.njit(inline="always")
def centroid_test(bucket: np.void, box: FloatArray, dim: int):
    """
    Test whether the centroid of the bounding box in the selected dimension falls
    within this bucket.
    """
    centroid = box[2 * dim] + 0.5 * (box[2 * dim + 1] - box[2 * dim])
    return (centroid >= bucket.Min) and (centroid < bucket.Max)


@nb.njit(inline="never", cache=True)
def stable_partition(
    bb_indices: IntArray,
    bb_coords: FloatArray,
    begin: int,
    end: int,
    bucket: BucketDType,
    dim: int,
) -> int:
    """
    Rearrange the elements in the range(begin, end), in such a way that all
    the elements for which a predicate returns True precede all those for which it
    returns False. The relative order in each group is maintained.
    In this case, the predicate is a `centroid_test`.

    Parameters
    ----------
    bb_indices: np.ndarray of ints
        Array to sort.
    bb_coords: np.ndarray of floats
        Coordinates of bounding boxes.
    begin, end: int
        Defines the range of arr in which to sort.
    bucket: np.void
        Element of BucketArray, contains data for a single bucket.
    dim: int
        Dimension number (0: x, 1: y, etc.)

    Returns
    -------
    current: int
        Points to the first element of the second group for which predicate is True.
    """
    # Allocates a temporary buffer, ands fill from front and back: O(N)
    # A swapping algorithm can be found here, O(N log(N)):
    # https://csjobinterview.wordpress.com/2012/03/30/array-stable-partition/
    # via: https://stackoverflow.com/questions/21554635/how-is-stable-partition-an-adaptive-algorithm
    temp = np.empty(end - begin, dtype=bb_indices.dtype)
    # TODO: add statically allocated work-array? Then use views for size?

    count_true = 0
    count_false = -1
    for i in bb_indices[begin:end]:
        box = bb_coords[i]
        if centroid_test(bucket, box, dim):
            temp[count_true] = i
            count_true += 1
        else:
            temp[count_false] = i
            count_false -= 1

    for i in range(count_true):
        bb_indices[begin + i] = temp[i]

    start_second = begin + count_true
    for i in range(-1 - count_false):
        bb_indices[start_second + i] = temp[-i - 1]

    return start_second


@nb.njit(inline="never", cache=True)
def sort_bbox_indices(
    bb_indices: IntArray,
    bb_coords: FloatArray,
    buckets: BucketArray,
    node: NodeDType,
    dim: int,
):
    current = node.ptr
    end = node.ptr + node.size

    b = buckets[0]
    buckets[0] = Bucket(b.Max, b.Min, b.Rmin, b.Lmax, node.ptr, b.size)

    i = 1
    while current != end:
        bucket = buckets[i - 1]
        current = stable_partition(bb_indices, bb_coords, current, end, bucket, dim)
        start = bucket.index

        b = buckets[i - 1]
        buckets[i - 1] = Bucket(b.Max, b.Min, b.Rmin, b.Lmax, b.index, current - start)

        if i < len(buckets):
            b = buckets[i]
            buckets[i] = Bucket(
                b.Max,
                b.Min,
                b.Rmin,
                b.Lmax,
                buckets[i - 1].index + buckets[i - 1].size,
                b.size,
            )

        start = current
        i += 1


@nb.njit(inline="never", cache=True)
def get_bounds(
    index: int,
    size: int,
    bb_coords: FloatArray,
    bb_indices: IntArray,
    dim: int,
):
    Rmin = FLOAT_MAX
    Lmax = FLOAT_MIN
    for i in range(index, index + size):
        data_index = bb_indices[i]
        value = bb_coords[data_index, 2 * dim]
        if value < Rmin:
            Rmin = value
        value = bb_coords[data_index, 2 * dim + 1]
        if value > Lmax:
            Lmax = value
    return Rmin, Lmax


@nb.njit(inline="never", cache=True)
def split_plane(
    buckets: List[Bucket],
    root: np.void,
    range_Lmax: float,
    range_Rmin: float,
    bucket_length: float,
):
    plane_min_cost = FLOAT_MAX
    plane = INT_MAX
    bbs_in_left = 0
    bbs_in_right = 0

    # if we split here, lmax is from bucket 0, and rmin is from bucket 1 after
    # computing those, we can compute the cost to split here, and if this is the
    # minimum, we split here.
    for i in range(1, len(buckets)):
        current_bucket = buckets[i - 1]
        next_bucket = buckets[i]
        bbs_in_left += current_bucket.size
        bbs_in_right = root.size - bbs_in_left
        left_volume = (current_bucket.Lmax - range_Rmin) / bucket_length
        right_volume = (range_Lmax - next_bucket.Rmin) / bucket_length
        plane_cost = left_volume * bbs_in_left + right_volume * bbs_in_right
        if plane_cost < plane_min_cost:
            plane_min_cost = plane_cost
            plane = i

    Lmax = FLOAT_MIN
    Rmin = FLOAT_MAX
    for i in range(plane):
        bLmax = buckets[i].Lmax
        if bLmax > Lmax:
            Lmax = bLmax
    for i in range(plane, len(buckets)):
        bRmin = buckets[i].Rmin
        if bRmin < Rmin:
            Rmin = bRmin

    return plane, Lmax, Rmin


@nb.njit(cache=True)
def pessimistic_n_nodes(n_elements: int):
    """
    In the worst case, *all* branches end in a leaf with a single cell. Rather
    unlikely in the case of non-trivial grids, but we need a guess to
    pre-allocate -- overestimation is at maximum two times in case of
    cells_per_leaf == 2.
    """
    n_nodes = n_elements
    nodes = int(np.ceil(n_elements / 2))
    while nodes > 1:
        n_nodes += nodes
        nodes = int(np.ceil(nodes / 2))
    # Return, add root.
    return n_nodes + 1


@nb.njit(cache=True)
def build(
    nodes: NodeArray,
    node_index: int,
    bb_indices: IntArray,
    bb_coords: FloatArray,
    n_buckets: int,
    cells_per_leaf: int,
):
    # Cannot compile ahead of time with Numba and recursion
    # Just use a stack based approach instead; store root and dim values.
    stack = allocate_double_stack()
    stack[0, 0] = 0
    stack[0, 1] = 0
    size = 1

    while size > 0:
        root_index, dim, size = pop_both(stack, size)

        dim_flag = dim
        if dim < 0:
            dim += 2

        # Fetch this root node
        root = Node(
            nodes[root_index]["child"],
            nodes[root_index]["Lmax"],
            nodes[root_index]["Rmin"],
            nodes[root_index]["ptr"],
            nodes[root_index]["size"],
            nodes[root_index]["dim"],
        )

        # Is it a leaf? if so, we're done, otherwise split.
        if root.size <= cells_per_leaf:
            continue

        # Find bounding range of node's entire dataset in dimension 0 (x-axis).
        range_Rmin, range_Lmax = get_bounds(
            root.ptr,
            root.size,
            bb_coords,
            bb_indices,
            dim,
        )
        bucket_length = (range_Lmax - range_Rmin) / n_buckets

        # Create buckets
        buckets = []
        # Specify ranges on the buckets
        for i in range(n_buckets):
            buckets.append(
                Bucket(
                    (i + 1) * bucket_length + range_Rmin,  # Max
                    i * bucket_length + range_Rmin,  # Min
                    -1.0,  # Rmin
                    -1.0,  # Lmax
                    -1,  # index
                    0,  # size
                )
            )
        # NOTE: do not change the default size (0) given to the bucket here
        # it is used to detect empty buckets later on.

        # Now that the buckets are setup, sort them
        sort_bbox_indices(bb_indices, bb_coords, buckets, root, dim)

        # Determine Lmax and Rmin for each bucket
        for i in range(n_buckets):
            Rmin, Lmax = get_bounds(
                buckets[i].index, buckets[i].size, bb_coords, bb_indices, dim
            )
            b = buckets[i]
            buckets[i] = Bucket(b.Max, b.Min, Rmin, Lmax, b.index, b.size)

        # Special case: 2 bounding boxes share the same centroid, but boxes_per_leaf
        # is 1. This will break most of the usual bucketing code. Unless the grid has
        # overlapping triangles (which it shouldn't!). This is the only case to deal
        # with
        if (cells_per_leaf == 1) and (root.size == 2):
            nodes[root_index]["Lmax"] = range_Lmax
            nodes[root_index]["Rmin"] = range_Rmin
            left_child = create_node(root.ptr, 1, not dim)
            right_child = create_node(root.ptr + 1, 1, not dim)
            nodes[root_index]["child"] = node_index
            node_index = push_node(nodes, left_child, node_index)
            node_index = push_node(nodes, right_child, node_index)
            continue

        while buckets[0].size == 0:
            b = buckets[1]
            buckets[1] = Bucket(b.Max, buckets[0].Min, b.Rmin, b.Lmax, b.index, b.size)
            buckets.pop(0)

        i = 1
        while i < len(buckets):
            next_bucket = buckets[i]
            # if a empty bucket is encountered, merge it with the previous one and
            # continue as normal. As long as the ranges of the merged buckets are
            # still proper, calculating cost for empty buckets can be avoided, and
            # the split will still happen in the right place
            if next_bucket.size == 0:
                b = buckets[i - 1]
                buckets[i - 1] = Bucket(
                    next_bucket.Max, b.Min, b.Rmin, b.Lmax, b.index, b.size
                )
                buckets.pop(i)
            else:
                i += 1

        # Check if all the cells are in one bucket. If so, restart and switch
        # dimension.
        needs_continue = False
        for bucket in buckets:
            if bucket.size == root.size:
                needs_continue = True
                if dim_flag >= 0:
                    dim_flag = (not dim) - 2
                    nodes[root_index]["dim"] = not root.dim
                    stack, size = push_both(stack, root_index, dim_flag, size)
                else:  # Already split once, convert to leaf.
                    nodes[root_index]["Lmax"] = -1
                    nodes[root_index]["Rmin"] = -1
                break
        if needs_continue:
            continue

        # plane is the separation line to split on:
        # 0 [bucket0] 1 [bucket1] 2 [bucket2] 3 [bucket3]
        plane, Lmax, Rmin = split_plane(
            buckets, root, range_Lmax, range_Rmin, bucket_length
        )
        right_index = buckets[plane].index
        right_size = root.ptr + root.size - right_index
        left_index = root.ptr
        left_size = root.size - right_size
        nodes[root_index]["Lmax"] = Lmax
        nodes[root_index]["Rmin"] = Rmin
        left_child = create_node(left_index, left_size, not dim)
        right_child = create_node(right_index, right_size, not dim)
        nodes[root_index]["child"] = node_index
        child_ind = node_index
        node_index = push_node(nodes, left_child, node_index)
        node_index = push_node(nodes, right_child, node_index)

        stack, size = push_both(stack, child_ind + 1, right_child.dim, size)
        stack, size = push_both(stack, child_ind, left_child.dim, size)

    return node_index


@nb.njit(cache=True)
def initialize(
    elements: IntArray,
    bb_coords: FloatArray,
    n_buckets: int = 4,
    cells_per_leaf: int = 2,
) -> Tuple[NodeArray, IntArray]:
    # Prepare bounding boxes for tree building.
    bb_indices = np.arange(len(elements), dtype=IntDType)

    # Pre-allocate the space for the tree.
    n_elements, _ = elements.shape
    n_nodes = pessimistic_n_nodes(n_elements)
    nodes = np.empty(n_nodes, dtype=NodeDType)

    # Insert first node
    node = create_node(0, bb_indices.size, False)
    node_index = push_node(nodes, node, 0)

    node_index = build(
        nodes,
        node_index,
        bb_indices,
        bb_coords,
        n_buckets,
        cells_per_leaf,
    )

    # Remove the unused part in nodes.
    return nodes[:node_index], bb_indices<|MERGE_RESOLUTION|>--- conflicted
+++ resolved
@@ -17,16 +17,11 @@
     NodeArray,
     NodeDType,
 )
-<<<<<<< HEAD
-from numba_celltree.utils import allocate_stack, pop, push
-=======
-from numba_celltree.geometry_utils import build_bboxes
 from numba_celltree.utils import (
     allocate_double_stack,
     pop_both,
     push_both,
 )
->>>>>>> 83fa2ed8
 
 
 @nb.njit(inline="always")
